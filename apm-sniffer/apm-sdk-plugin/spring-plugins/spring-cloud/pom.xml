--- conflicted
+++ resolved
@@ -24,11 +24,7 @@
     <parent>
         <groupId>org.skywalking</groupId>
         <artifactId>spring-plugins</artifactId>
-<<<<<<< HEAD
-        <version>3.3.0-2017</version>
-=======
         <version>5.0-2018-preview</version>
->>>>>>> e009fce2
     </parent>
 
     <artifactId>spring-cloud</artifactId>
